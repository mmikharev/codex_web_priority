import { useCallback, useEffect, useMemo, useRef, useState } from 'react';
import { BacklogList } from './components/BacklogList';
import { ImportPanel } from './components/ImportPanel';
import { ManualTaskForm } from './components/ManualTaskForm';
import { QuadrantBoard } from './components/QuadrantBoard';
import { SearchBar } from './components/SearchBar';
import styles from './App.module.css';
import { useTaskStore } from './hooks/useTaskStore';
import { Quadrant, Task } from './types';
import { createExportPayload } from './utils/export';
import { sortTasks } from './utils/taskSort';

type QuadrantId = Exclude<Quadrant, 'backlog'>;

type CollapseState = {
  backlog: boolean;
  quadrants: Record<QuadrantId, boolean>;
};

const COLLAPSE_STORAGE_KEY = 'eisenhower_ui_prefs_v1';

const DEFAULT_COLLAPSE_STATE: CollapseState = {
  backlog: false,
  quadrants: {
    Q1: false,
    Q2: false,
    Q3: false,
    Q4: false,
  },
};

function filterBacklog(tasks: Task[], query: string, hideCompleted: boolean): Task[] {
  const normalized = query.trim().toLowerCase();

  return sortTasks(
    tasks.filter((task) => {
      if (hideCompleted && task.done) {
        return false;
      }

      if (!normalized) {
        return true;
      }

      const haystack = `${task.title} ${task.due ?? ''}`.toLowerCase();
      return haystack.includes(normalized);
    }),
  );
}

export default function App() {
  const {
    tasks,
    quadrants,
    importTasks,
    moveTask,
    updateTask,
    resetTask,
    addTask,
    clearCorruptedState,
    loadError,
  } = useTaskStore();

  const [importText, setImportText] = useState('');
  const [importFeedback, setImportFeedback] = useState<string | null>(null);
  const [importError, setImportError] = useState<string | null>(null);
  const [searchQuery, setSearchQuery] = useState('');
  const [hideCompleted, setHideCompleted] = useState(false);
<<<<<<< HEAD
  const [manualFormQuadrant, setManualFormQuadrant] = useState<Quadrant>('backlog');
  const [manualFormFocusToken, setManualFormFocusToken] = useState(0);
=======
  const [collapseState, setCollapseState] = useState<CollapseState>(() => ({
    backlog: DEFAULT_COLLAPSE_STATE.backlog,
    quadrants: { ...DEFAULT_COLLAPSE_STATE.quadrants },
  }));
  const [collapseLoaded, setCollapseLoaded] = useState(false);
>>>>>>> 1ee730ce

  const searchInputRef = useRef<HTMLInputElement>(null);
  const importTextareaRef = useRef<HTMLTextAreaElement>(null);
  const manualFormRef = useRef<HTMLFormElement>(null);

  const backlogTasks = quadrants.backlog ?? [];
  const filteredBacklog = useMemo(
    () => filterBacklog(backlogTasks, searchQuery, hideCompleted),
    [backlogTasks, hideCompleted, searchQuery],
  );

  const handleImport = useCallback(
    (jsonText: string, options: { resetQuadrants: boolean }) => {
      setImportError(null);
      try {
        const summary = importTasks(jsonText, options);
        setImportFeedback(
          summary.total === 0
            ? 'Импорт завершён: новых задач нет'
            : `Импорт завершён: ${summary.added} новых, ${summary.updated} обновлено`,
        );
        setImportText('');
      } catch (error) {
        setImportFeedback(null);
        setImportError(error instanceof Error ? error.message : String(error));
      }
    },
    [importTasks],
  );

  const handleBacklogDrop = useCallback(
    (taskId: string) => {
      moveTask(taskId, 'backlog');
    },
    [moveTask],
  );

  const handleQuadrantDrop = useCallback(
    (taskId: string, quadrant: QuadrantId) => {
      moveTask(taskId, quadrant);
    },
    [moveTask],
  );

  const handleUpdateTask = useCallback(
    (taskId: string, updates: { title?: string; due?: string | null; done?: boolean }) => {
      updateTask(taskId, updates);
    },
    [updateTask],
  );

  const handleCreateTask = useCallback(
    (payload: { title: string; due: string | null; quadrant: Quadrant }) => {
      addTask(payload);
    },
    [addTask],
  );

  const handleExport = useCallback(() => {
    const exportPayload = createExportPayload(tasks);
    const json = JSON.stringify(exportPayload, null, 2);

    const blob = new Blob([json], { type: 'application/json' });
    const url = URL.createObjectURL(blob);
    const link = document.createElement('a');
    const now = new Date();
    const datePart = `${now.getFullYear()}${String(now.getMonth() + 1).padStart(2, '0')}${String(now.getDate()).padStart(2, '0')}`;
    link.href = url;
    link.download = `eisenhower-export-${datePart}.json`;
    document.body.appendChild(link);
    link.click();
    document.body.removeChild(link);
    URL.revokeObjectURL(url);
    setImportFeedback('JSON экспортирован в файл');
  }, [tasks]);

  const handleClearFilter = useCallback(() => {
    setSearchQuery('');
  }, []);

  const handleHideCompletedChange = useCallback((value: boolean) => {
    setHideCompleted(value);
  }, []);

<<<<<<< HEAD
  const handleQuadrantCreateRequest = useCallback(
    (quadrant: QuadrantId) => {
      setManualFormQuadrant(quadrant);
      setManualFormFocusToken((token) => token + 1);
      if (typeof window !== 'undefined') {
        window.requestAnimationFrame(() => {
          manualFormRef.current?.scrollIntoView({ behavior: 'smooth', block: 'center' });
        });
      }
    },
    [manualFormRef],
  );
=======
  const handleToggleBacklogCollapse = useCallback(() => {
    setCollapseState((previous) => ({
      backlog: !previous.backlog,
      quadrants: { ...previous.quadrants },
    }));
  }, []);

  const handleToggleQuadrantCollapse = useCallback((quadrant: QuadrantId) => {
    setCollapseState((previous) => ({
      backlog: previous.backlog,
      quadrants: { ...previous.quadrants, [quadrant]: !previous.quadrants[quadrant] },
    }));
  }, []);

  useEffect(() => {
    if (typeof window === 'undefined') {
      setCollapseLoaded(true);
      return;
    }

    try {
      const raw = window.localStorage.getItem(COLLAPSE_STORAGE_KEY);
      if (raw) {
        const parsed = JSON.parse(raw) as Partial<CollapseState> | null;
        const nextQuadrants: Record<QuadrantId, boolean> = { ...DEFAULT_COLLAPSE_STATE.quadrants };
        if (parsed?.quadrants && typeof parsed.quadrants === 'object') {
          (Object.keys(nextQuadrants) as QuadrantId[]).forEach((quadrantId) => {
            const value = (parsed.quadrants as Record<string, unknown>)[quadrantId];
            if (typeof value === 'boolean') {
              nextQuadrants[quadrantId] = value;
            }
          });
        }

        setCollapseState({
          backlog: typeof parsed?.backlog === 'boolean' ? parsed.backlog : DEFAULT_COLLAPSE_STATE.backlog,
          quadrants: nextQuadrants,
        });
      }
    } catch (error) {
      console.warn('Failed to load collapse state', error);
    } finally {
      setCollapseLoaded(true);
    }
  }, []);

  useEffect(() => {
    if (!collapseLoaded || typeof window === 'undefined') {
      return;
    }

    try {
      window.localStorage.setItem(COLLAPSE_STORAGE_KEY, JSON.stringify(collapseState));
    } catch (error) {
      console.warn('Failed to save collapse state', error);
    }
  }, [collapseLoaded, collapseState]);
>>>>>>> 1ee730ce

  useEffect(() => {
    const handleKeyDown = (event: KeyboardEvent) => {
      const key = event.key;
      const normalizedKey = key.toLowerCase();
      const target = event.target as HTMLElement | null;
      const isEditableTarget =
        target &&
        (target.tagName === 'INPUT' ||
          target.tagName === 'TEXTAREA' ||
          target.tagName === 'SELECT' ||
          target.isContentEditable);

      if (event.metaKey || event.ctrlKey || event.altKey) {
        if (normalizedKey === 'escape' && searchQuery) {
          event.preventDefault();
          setSearchQuery('');
        }
        return;
      }

      if (normalizedKey === '/') {
        event.preventDefault();
        searchInputRef.current?.focus();
        searchInputRef.current?.select();
        return;
      }

      if (normalizedKey === 'escape') {
        if (searchQuery) {
          event.preventDefault();
          setSearchQuery('');
        }
        return;
      }

      if (isEditableTarget) {
        return;
      }

      if (normalizedKey === 'i') {
        event.preventDefault();
        importTextareaRef.current?.focus();
        importTextareaRef.current?.select?.();
        return;
      }

      if (['0', '1', '2', '3', '4'].includes(key)) {
        const activeElement = document.activeElement as HTMLElement | null;
        const taskId = activeElement?.dataset.taskId;
        if (!taskId) {
          return;
        }

        const targetQuadrant: Quadrant =
          key === '0'
            ? 'backlog'
            : key === '1'
            ? 'Q1'
            : key === '2'
            ? 'Q2'
            : key === '3'
            ? 'Q3'
            : 'Q4';

        event.preventDefault();
        moveTask(taskId, targetQuadrant);
      }
    };

    window.addEventListener('keydown', handleKeyDown);
    return () => {
      window.removeEventListener('keydown', handleKeyDown);
    };
  }, [moveTask, searchQuery]);

  useEffect(() => {
    if (!importText) {
      return;
    }
    setImportFeedback(null);
    setImportError(null);
  }, [importText]);

  return (
    <div className={styles.app}>
      {loadError ? (
        <div className={styles.alert}>
          <div>Не удалось загрузить сохранённое состояние: {loadError.message}</div>
          <button type="button" onClick={clearCorruptedState}>
            Сбросить состояние
          </button>
        </div>
      ) : null}

      <div className={styles.topRow}>
        <ImportPanel
          value={importText}
          onChange={setImportText}
          onImport={handleImport}
          onExport={handleExport}
          feedback={importFeedback}
          error={importError}
          textareaRef={importTextareaRef}
        />
        <div className={styles.sideColumn}>
          <SearchBar
            value={searchQuery}
            onChange={setSearchQuery}
            onClear={handleClearFilter}
            inputRef={searchInputRef}
          />
          <ManualTaskForm
            ref={manualFormRef}
            onCreateTask={handleCreateTask}
            initialQuadrant={manualFormQuadrant}
            focusTrigger={manualFormFocusToken}
          />
          <p className={styles.hotkeysHint}>
            Горячие клавиши: / — поиск, i — импорт, Esc — очистить поиск, 0–4 — перемещение задач
          </p>
          <BacklogList
            tasks={filteredBacklog}
            totalCount={backlogTasks.length}
            hideCompleted={hideCompleted}
            onHideCompletedChange={handleHideCompletedChange}
            onDropTask={handleBacklogDrop}
            onUpdateTask={handleUpdateTask}
            collapsed={collapseState.backlog}
            onToggleCollapse={handleToggleBacklogCollapse}
          />
        </div>
      </div>

      <div className={styles.boardRow}>
        <QuadrantBoard
          quadrants={{ Q1: quadrants.Q1 ?? [], Q2: quadrants.Q2 ?? [], Q3: quadrants.Q3 ?? [], Q4: quadrants.Q4 ?? [] }}
          collapsed={collapseState.quadrants}
          onDropTask={handleQuadrantDrop}
          onUpdateTask={handleUpdateTask}
          onResetTask={resetTask}
<<<<<<< HEAD
          onRequestCreateTask={handleQuadrantCreateRequest}
=======
          onToggleCollapse={handleToggleQuadrantCollapse}
>>>>>>> 1ee730ce
        />
      </div>
    </div>
  );
}<|MERGE_RESOLUTION|>--- conflicted
+++ resolved
@@ -66,16 +66,16 @@
   const [importError, setImportError] = useState<string | null>(null);
   const [searchQuery, setSearchQuery] = useState('');
   const [hideCompleted, setHideCompleted] = useState(false);
-<<<<<<< HEAD
-  const [manualFormQuadrant, setManualFormQuadrant] = useState<Quadrant>('backlog');
-  const [manualFormFocusToken, setManualFormFocusToken] = useState(0);
-=======
-  const [collapseState, setCollapseState] = useState<CollapseState>(() => ({
-    backlog: DEFAULT_COLLAPSE_STATE.backlog,
-    quadrants: { ...DEFAULT_COLLAPSE_STATE.quadrants },
-  }));
-  const [collapseLoaded, setCollapseLoaded] = useState(false);
->>>>>>> 1ee730ce
+// manual task creation controls (feature branch)
+const [manualFormQuadrant, setManualFormQuadrant] = useState<Quadrant>('backlog');
+const [manualFormFocusToken, setManualFormFocusToken] = useState(0);
+
+// collapsible UI state (main)
+const [collapseState, setCollapseState] = useState<CollapseState>(() => ({
+  backlog: DEFAULT_COLLAPSE_STATE.backlog,
+  quadrants: { ...DEFAULT_COLLAPSE_STATE.quadrants },
+}));
+const [collapseLoaded, setCollapseLoaded] = useState(false);
 
   const searchInputRef = useRef<HTMLInputElement>(null);
   const importTextareaRef = useRef<HTMLTextAreaElement>(null);
@@ -160,79 +160,76 @@
     setHideCompleted(value);
   }, []);
 
-<<<<<<< HEAD
-  const handleQuadrantCreateRequest = useCallback(
-    (quadrant: QuadrantId) => {
-      setManualFormQuadrant(quadrant);
-      setManualFormFocusToken((token) => token + 1);
-      if (typeof window !== 'undefined') {
-        window.requestAnimationFrame(() => {
-          manualFormRef.current?.scrollIntoView({ behavior: 'smooth', block: 'center' });
+// --- manual create flow (feature branch) ---
+const handleQuadrantCreateRequest = useCallback(
+  (quadrant: QuadrantId) => {
+    setManualFormQuadrant(quadrant);
+    setManualFormFocusToken((token) => token + 1);
+
+    if (typeof window !== 'undefined') {
+      window.requestAnimationFrame(() => {
+        manualFormRef.current?.scrollIntoView({ behavior: 'smooth', block: 'center' });
+      });
+    }
+  },
+  [manualFormRef],
+);
+
+// --- collapse controls + persistence (main) ---
+const handleToggleBacklogCollapse = useCallback(() => {
+  setCollapseState((previous) => ({
+    backlog: !previous.backlog,
+    quadrants: { ...previous.quadrants },
+  }));
+}, []);
+
+const handleToggleQuadrantCollapse = useCallback((quadrant: QuadrantId) => {
+  setCollapseState((previous) => ({
+    backlog: previous.backlog,
+    quadrants: { ...previous.quadrants, [quadrant]: !previous.quadrants[quadrant] },
+  }));
+}, []);
+
+useEffect(() => {
+  if (typeof window === 'undefined') {
+    setCollapseLoaded(true);
+    return;
+  }
+
+  try {
+    const raw = window.localStorage.getItem(COLLAPSE_STORAGE_KEY);
+    if (raw) {
+      const parsed = JSON.parse(raw) as Partial<CollapseState> | null;
+      const nextQuadrants: Record<QuadrantId, boolean> = { ...DEFAULT_COLLAPSE_STATE.quadrants };
+
+      if (parsed?.quadrants && typeof parsed.quadrants === 'object') {
+        (Object.keys(nextQuadrants) as QuadrantId[]).forEach((quadrantId) => {
+          const value = (parsed.quadrants as Record<string, unknown>)[quadrantId];
+          if (typeof value === 'boolean') nextQuadrants[quadrantId] = value;
         });
       }
-    },
-    [manualFormRef],
-  );
-=======
-  const handleToggleBacklogCollapse = useCallback(() => {
-    setCollapseState((previous) => ({
-      backlog: !previous.backlog,
-      quadrants: { ...previous.quadrants },
-    }));
-  }, []);
-
-  const handleToggleQuadrantCollapse = useCallback((quadrant: QuadrantId) => {
-    setCollapseState((previous) => ({
-      backlog: previous.backlog,
-      quadrants: { ...previous.quadrants, [quadrant]: !previous.quadrants[quadrant] },
-    }));
-  }, []);
-
-  useEffect(() => {
-    if (typeof window === 'undefined') {
-      setCollapseLoaded(true);
-      return;
+
+      setCollapseState({
+        backlog: typeof parsed?.backlog === 'boolean' ? parsed.backlog : DEFAULT_COLLAPSE_STATE.backlog,
+        quadrants: nextQuadrants,
+      });
     }
-
-    try {
-      const raw = window.localStorage.getItem(COLLAPSE_STORAGE_KEY);
-      if (raw) {
-        const parsed = JSON.parse(raw) as Partial<CollapseState> | null;
-        const nextQuadrants: Record<QuadrantId, boolean> = { ...DEFAULT_COLLAPSE_STATE.quadrants };
-        if (parsed?.quadrants && typeof parsed.quadrants === 'object') {
-          (Object.keys(nextQuadrants) as QuadrantId[]).forEach((quadrantId) => {
-            const value = (parsed.quadrants as Record<string, unknown>)[quadrantId];
-            if (typeof value === 'boolean') {
-              nextQuadrants[quadrantId] = value;
-            }
-          });
-        }
-
-        setCollapseState({
-          backlog: typeof parsed?.backlog === 'boolean' ? parsed.backlog : DEFAULT_COLLAPSE_STATE.backlog,
-          quadrants: nextQuadrants,
-        });
-      }
-    } catch (error) {
-      console.warn('Failed to load collapse state', error);
-    } finally {
-      setCollapseLoaded(true);
-    }
-  }, []);
-
-  useEffect(() => {
-    if (!collapseLoaded || typeof window === 'undefined') {
-      return;
-    }
-
-    try {
-      window.localStorage.setItem(COLLAPSE_STORAGE_KEY, JSON.stringify(collapseState));
-    } catch (error) {
-      console.warn('Failed to save collapse state', error);
-    }
-  }, [collapseLoaded, collapseState]);
->>>>>>> 1ee730ce
-
+  } catch (error) {
+    console.warn('Failed to load collapse state', error);
+  } finally {
+    setCollapseLoaded(true);
+  }
+}, []);
+
+useEffect(() => {
+  if (!collapseLoaded || typeof window === 'undefined') return;
+
+  try {
+    window.localStorage.setItem(COLLAPSE_STORAGE_KEY, JSON.stringify(collapseState));
+  } catch (error) {
+    console.warn('Failed to save collapse state', error);
+  }
+}, [collapseLoaded, collapseState]);
   useEffect(() => {
     const handleKeyDown = (event: KeyboardEvent) => {
       const key = event.key;
@@ -373,11 +370,12 @@
           onDropTask={handleQuadrantDrop}
           onUpdateTask={handleUpdateTask}
           onResetTask={resetTask}
-<<<<<<< HEAD
-          onRequestCreateTask={handleQuadrantCreateRequest}
-=======
-          onToggleCollapse={handleToggleQuadrantCollapse}
->>>>>>> 1ee730ce
+type QuadrantProps = {
+  quadrantId: QuadrantId;
+  // ...
+  onRequestCreateTask?: (q: QuadrantId) => void;
+  onToggleCollapse?: (q: QuadrantId) => void;
+};
         />
       </div>
     </div>
